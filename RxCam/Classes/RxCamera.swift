//
// This file is subject to the terms and conditions defined in
// file 'LICENSE', which is part of this source code package.
//

import Foundation
import MapKit
import AVFoundation
import RxSwift
import RxCocoa
import RxSwiftExt
import RxGesture

public final class RxCamera {

    public let session = AVCaptureSession()

    // Externally configurable
    private let configure      = PublishSubject<ConfigOptions>()
    private let cameraSettings = PublishSubject<CameraSettings>()
    private let focusSettings  = PublishSubject<FocusSettings>()
    private let isActive       = Variable<Bool>(false)

    // Internally managed
    private let videoDataOutput: Observable<Result<AVCaptureVideoDataOutput>>
    private let disposeBag = DisposeBag()

    // Externally visible
    public let isRunning: Observable<Bool>
    public let configResult: Observable<Result<Config>>
    public let status: Observable<Status>
    public let subjectAreaDidChange: Observable<Void>
    public let videoDataOutputDidOutputSampleBuffer: Observable<CMSampleBuffer>

    public init() {
        let session = self.session
        let nc = NotificationCenter.default

        let configOptions = self.configure.asObservable()
        let cameraSettings = self.cameraSettings.asObservable()
        let focusSettings = self.focusSettings.asObservable()
        let isActive = self.isActive.asObservable()

        let deviceDiscoverySession = AVCaptureDeviceDiscoverySession(
            __deviceTypes: [.builtInWideAngleCamera, .builtInDualCamera10_2],
            mediaType: AVMediaTypeVideo,
            position: .unspecified)

        let availableDevices = deviceDiscoverySession
            .rx.observe([AVCaptureDevice].self, "devices", options: [.initial, .new])
            .unwrap()
            .shareReplayLatestWhileConnected()

        let videoDeviceInputResult = Observable
            .combineLatest(configOptions, cameraSettings, resultSelector: { $0 })
            .flatMapLatest { options, settings in
                return RxCameraUtils.videoDeviceInput(from: availableDevices, with: settings)
                    .asObservable()
                    .asResult()
            }
            .prevAndNext()
            .flatMapLatest { prevEvent, nextEvent in
                return session.rx.removeInput(prevEvent?.element, andAttachInput: nextEvent.element)
                    .asObservable()
                    .asResult()
            }
            .shareReplayLatestWhileConnected()

        let audioDeviceInputResult = configOptions
            .flatMapLatest { options -> Observable<Result<AVCaptureDeviceInput?>> in
                guard options.includeAudio else {
                    return .just(Result<AVCaptureDeviceInput?>.element(nil))
                }
                return RxCameraUtils.audioDeviceInput()
                    .asObservable()
                    .map(Optional.init)
                    .asResult()
            }
            .prevAndNext()
            .flatMapLatest { prevEvent, nextEvent -> Observable<Result<AVCaptureDeviceInput?>> in
                return session.rx.removeInput((prevEvent?.element ?? nil), andAttachInput: (nextEvent.element ?? nil))
                    .asObservable()
                    .asResult()
            }
            .shareReplayLatestWhileConnected()

        let photoOutputResult = configOptions
            .flatMapLatest { options in
                return RxCameraUtils.photoOutput()
                    .asObservable()
                    .asResult()
            }
            .prevAndNext()
            .flatMapLatest { prevEvent, nextEvent in
                return session.rx.removeOutput(prevEvent?.element, andAttachOutput: nextEvent.element)
                    .asObservable()
                    .asResult()
            }
            .shareReplayLatestWhileConnected()

        let config = Observable.combineLatest(
            videoDeviceInputResult.resultingElements(),
            audioDeviceInputResult.resultingElements(),
            photoOutputResult.resultingElements(),
            resultSelector: {
                Config(
                    videoDeviceInput: $0,
                    audioDeviceInput: $1,
                    photoOutput: $2)
            })
            .shareReplayLatestWhileConnected()

        let configErrors = Observable
            .of(
                videoDeviceInputResult.resultingErrors(),
                audioDeviceInputResult.resultingErrors(),
                photoOutputResult.resultingErrors())
            .merge()
            .map({ Result<Config>.error($0) })

        self.configResult = Observable
            .of(
                config.map({ Result<Config>.element($0) }),
                configErrors)
            .merge()
            .shareReplayLatestWhileConnected()

        let videoDataOutput = RxCameraUtils
            .createManagedOutput(for: session) { () -> AVCaptureVideoDataOutput in
                let output = AVCaptureVideoDataOutput()
                output.alwaysDiscardsLateVideoFrames = true
                return output
            }
            .asObservable()
            .asResult()
            .shareReplayLatestWhileConnected()

        self.videoDataOutput = videoDataOutput

        let videoDataOutputDidOutputSampleBuffer = videoDataOutput
            .resultingElements()
            .flatMapLatest { output in
                return output.rx.delegate.didOutputSampleBuffer
            }
            .shareReplayLatestWhileConnected()

        self.videoDataOutputDidOutputSampleBuffer = videoDataOutputDidOutputSampleBuffer

        let lastReportedRunning = BehaviorSubject<Bool>(value: false)

        Observable
            .combineLatest(config, isActive, resultSelector: { $1 })
            .filter({ $0 != session.isRunning })
            .distinctUntilChanged()
            .observeOn(Schedulers.session)
            .map { shouldRun in
                if shouldRun {
                    session.startRunning()
                } else {
                    session.stopRunning()
                }
                return session.isRunning
            }
            .observeOn(Schedulers.main)
            .bind(to: lastReportedRunning)
            .disposed(by: self.disposeBag)

        self.isRunning = Observable
            .combineLatest(config, isActive, resultSelector: { $0 })
            .flatMapLatest { config, isActive -> Observable<Bool> in
                guard isActive else { return .empty() }
                return session
                    .rx.observe(Bool.self, "running", options: [.initial, .new])
                    .unwrap()
            }
            .shareReplayLatestWhileConnected()

        let sessionRuntimeError = Observable
            .combineLatest(config, isActive, resultSelector: { $0 })
            .flatMapLatest { config, isActive -> Observable<AVError> in
                guard isActive else { return .empty() }
                return nc
                    .rx.notification(.AVCaptureSessionRuntimeError, object: session)
                    .map({ $0.userInfo?[AVCaptureSessionErrorKey] as? NSError }).unwrap()
                    .map({ AVError(_nsError: $0) })
            }
            .shareReplayLatestWhileConnected()

        let mediaServicesResetError = sessionRuntimeError
            .map({ $0.code == .mediaServicesWereReset })
            .trueOnly()

        let someSessionRuntimeError = sessionRuntimeError
            .map({ $0.code != .mediaServicesWereReset })
            .trueOnly()

        let mediaServicesResetIsRunning = mediaServicesResetError
            .withLatestFrom(lastReportedRunning)
            .shareReplayLatestWhileConnected()

        mediaServicesResetIsRunning
            .trueOnly().ping()
            .observeOn(Schedulers.session)
            .map {
                session.startRunning()
                return session.isRunning
            }
            .observeOn(Schedulers.main)
            .bind(to: lastReportedRunning)
            .disposed(by: self.disposeBag)

        let badMediaServicesResetError = mediaServicesResetIsRunning
            .falseOnly().not()

        let sessionWasInterrupted = Observable
            .combineLatest(config, isActive, resultSelector: { $0 })
            .flatMapLatest { config, isActive -> Observable<AVCaptureSessionInterruptionReason> in
                guard isActive else { return .empty() }
                return nc
                    .rx.notification(.AVCaptureSessionWasInterrupted, object: session)
                    .map { notification -> AVCaptureSessionInterruptionReason? in
                        guard
                            let reasonValue = notification.userInfo?[AVCaptureSessionInterruptionReasonKey] as AnyObject?,
                            let reasonIntegerValue = reasonValue.integerValue,
                            let reason = AVCaptureSessionInterruptionReason(rawValue: reasonIntegerValue) else
                        {
                            return nil
                        }
                        return reason
                    }
                    .unwrap()
            }
            .shareReplayLatestWhileConnected()

        let sessionInUseByAnotherClient = sessionWasInterrupted
            .map({ $0 == .audioDeviceInUseByAnotherClient || $0 == .videoDeviceInUseByAnotherClient })
            .trueOnly()

        let sessionCurrentlyUnavailable = sessionWasInterrupted
            .map({ $0 == .videoDeviceNotAvailableWithMultipleForegroundApps })
            .trueOnly()

        let statusNeedsManualResume = Observable
            .of(someSessionRuntimeError, badMediaServicesResetError, sessionInUseByAnotherClient)
            .merge()
            .mapTo(Status.requiresManualResume)

        let statusUnavailable = Observable
            .of(sessionCurrentlyUnavailable)
            .switchLatest()
            .mapTo(Status.unavailable)

        let sessionInterruptionEnded = Observable
            .combineLatest(config, isActive, resultSelector: { $0 })
            .flatMapLatest { config, isActive -> Observable<Notification> in
                guard isActive else { return .empty() }
                return nc.rx.notification(.AVCaptureSessionInterruptionEnded, object: session)
        }

        let statusAvailable = sessionInterruptionEnded
            .mapTo(Status.available)

        self.status = Observable
            .of(statusNeedsManualResume, statusUnavailable, statusAvailable)
            .merge()
            .shareReplayLatestWhileConnected()

        let subjectAreaDidChange = Observable
            .combineLatest(videoDeviceInputResult.optionalElements(), isActive, resultSelector: { $0 })
            .flatMapLatest { input, isActive -> Observable<Void> in
                guard let input = (input ?? nil), isActive else { return .empty() }
                return nc
                    .rx.notification(.AVCaptureDeviceSubjectAreaDidChange, object: input.device)
                    .ping()
            }
            .shareReplayLatestWhileConnected()

        subjectAreaDidChange
            .map {
                return FocusSettings(
                    focusOptions: FocusOptions(focusMode: .autoFocus, location: CGPoint(x: 0.5, y: 0.5)),
                    exposureOptions: ExposureOptions(exposureMode: .continuousAutoExposure, location: CGPoint(x: 0.5, y: 0.5)),
                    monitorSubjectAreaChange: false)
            }
            .bind(to: self.focusSettings)
            .disposed(by: self.disposeBag)

        self.subjectAreaDidChange = subjectAreaDidChange

        focusSettings
            .withLatestFrom(videoDeviceInputResult.optionalElements(), resultSelector: { $0 })
            .subscribe(onNext: { settings, input in
                guard let input = (input ?? nil) else { return }
                _ = input.device.rx.focus(with: settings).subscribe()
            })
            .disposed(by: self.disposeBag)
    }

    public func configure(with options: ConfigOptions = ConfigOptions(includeAudio: true)) {
        self.configure.onNext(options)
    }

    public func start() {
        self.isActive.value = true
    }

    public func stop() {
        self.isActive.value = false
    }

    public func chooseCamera(with settings: CameraSettings) {
        self.cameraSettings.onNext(settings)
    }

    public func focus(with settings: FocusSettings) {
        self.focusSettings.onNext(settings)
    }

    public func takePicture(with settings: CapturePhotoSettings) -> Observable<PhotoCaptureDelegate.Process> {
        return Observable
            .zip(
                Observable.just(settings),
                self.configResult.map({ $0.element?.photoOutput }),
                resultSelector: { $0 })
            .observeOn(Schedulers.session)
            .flatMapLatest { settings, output -> Observable<PhotoCaptureDelegate.Process> in
                guard let photoOutput = output else { return .empty() }
                if let connection = photoOutput.connection(withMediaType: AVMediaTypeVideo) {
                    connection.videoOrientation = settings.orientation
                }

                let photoSettings = AVCapturePhotoSettings()
                photoSettings.flashMode = .off
                photoSettings.isHighResolutionPhotoEnabled = true
<<<<<<< HEAD
                let availableFormatTypes = photoSettings.__availablePreviewPhotoPixelFormatTypes
                if !availableFormatTypes.isEmpty {
                    photoSettings.previewPhotoFormat = [kCVPixelBufferPixelFormatTypeKey as String : availableFormatTypes.first!]
=======
                if let formatType = photoSettings.availablePreviewPhotoPixelFormatTypes.first {
                    photoSettings.previewPhotoFormat = [
                        kCVPixelBufferPixelFormatTypeKey as String : formatType
                    ]
>>>>>>> ecd49adf
                }

                return photoOutput.rx.takePicture(with: photoSettings)
            }
            .observeOn(Schedulers.main)
    }

    func recordVideo() -> Observable<CMSampleBuffer> {
        fatalError()
    }
}

public extension RxCamera {

    public enum Error: Swift.Error {

        case accessNotGranted
        case noCaptureDevicesAvailable([AVCaptureDevice])
        case noDeviceAvailableForMediaType(String)
        case unableToAddCaptureInput(AVCaptureInput)
        case unableToAddCaptureOutput(AVCaptureOutput)
    }

    public struct Config {

        public var videoDeviceInput: AVCaptureDeviceInput?
        public var audioDeviceInput: AVCaptureDeviceInput?
        public var photoOutput: AVCapturePhotoOutput?

        public init(videoDeviceInput: AVCaptureDeviceInput?, audioDeviceInput: AVCaptureDeviceInput?, photoOutput: AVCapturePhotoOutput?) {
            self.videoDeviceInput = videoDeviceInput
            self.audioDeviceInput = audioDeviceInput
            self.photoOutput = photoOutput
        }
    }

    public struct ConfigOptions {

        public var includeAudio: Bool

        public init(includeAudio: Bool) {
            self.includeAudio = includeAudio
        }
    }

    public struct FocusOptions {

        public var focusMode: AVCaptureFocusMode
        public var location: CGPoint

        public init(focusMode: AVCaptureFocusMode, location: CGPoint) {
            self.focusMode = focusMode
            self.location = location

        }
    }

    public struct ExposureOptions {

        public var exposureMode: AVCaptureExposureMode
        public var location: CGPoint

        public init(exposureMode: AVCaptureExposureMode, location: CGPoint) {
            self.exposureMode = exposureMode
            self.location = location
        }
    }

    public struct FocusSettings {

        public var focusOptions: FocusOptions?
        public var exposureOptions: ExposureOptions?
        public var monitorSubjectAreaChange: Bool?

        public init(focusOptions: FocusOptions? = nil, exposureOptions: ExposureOptions? = nil, monitorSubjectAreaChange: Bool? = nil) {
            self.focusOptions = focusOptions
            self.exposureOptions = exposureOptions
            self.monitorSubjectAreaChange = monitorSubjectAreaChange
        }
    }

    public struct CameraSettings {

        public var deviceType: AVCaptureDeviceType
        public var devicePosition: AVCaptureDevicePosition

        public init(deviceType: AVCaptureDeviceType, devicePosition: AVCaptureDevicePosition) {
            self.deviceType = deviceType
            self.devicePosition = devicePosition
        }
    }

    public struct CapturePhotoSettings {

        public var orientation: AVCaptureVideoOrientation

        public init(orientation: AVCaptureVideoOrientation) {
            self.orientation = orientation
        }
    }

    public enum Status {

        case available
        case unavailable
        case requiresManualResume
    }
}

public extension Reactive where Base: AVCaptureSession {

    public func removeInput <Input: AVCaptureInput> (_ prevInput: Input?, andAttachInput nextInput: Input?) -> Single<Input?> {
        let session = self.base
        return Single.create { single in
            session.beginConfiguration(); defer { session.commitConfiguration() }

            let disposable = Disposables.create()

            if let prevInput = prevInput {
                session.removeInput(prevInput)
            }

            if let nextInput = nextInput {
                if session.canAddInput(nextInput) {
                    session.addInput(nextInput)
                } else {
                    single(.error(RxCamera.Error.unableToAddCaptureInput(nextInput)))
                    return disposable
                }
            }

            single(.success(nextInput))

            return disposable
        }.subscribeOn(Schedulers.session).observeOn(Schedulers.main)
    }

    public func removeOutput <Output: AVCaptureOutput> (_ prevOutput: Output?, andAttachOutput nextOutput: Output?) -> Single<Output?> {
        let session = self.base
        return Single.create { single in
            session.beginConfiguration(); defer { session.commitConfiguration() }

            let disposable = Disposables.create()

            if let prevOutput = prevOutput {
                session.removeOutput(prevOutput)
            }

            if let nextOutput = nextOutput {
                if session.canAddOutput(nextOutput) {
                    session.addOutput(nextOutput)
                } else {
                    single(.error(RxCamera.Error.unableToAddCaptureOutput(nextOutput)))
                    return disposable
                }
            }

            single(.success(nextOutput))

            return disposable
        }.subscribeOn(Schedulers.session).observeOn(Schedulers.main)
    }
}

public extension Reactive where Base: AVCaptureDevice {

    public func focus(with settings: RxCamera.FocusSettings) -> Single<RxCamera.FocusSettings> {
        let device = self.base
        return Single.create { single in
            do {
                try device.lockForConfiguration()
                defer {
                    device.unlockForConfiguration()
                }

                if let focusOptions = settings.focusOptions {
                    if device.isFocusPointOfInterestSupported && device.isFocusModeSupported(focusOptions.focusMode) {
                        device.focusMode = focusOptions.focusMode
                        device.focusPointOfInterest = focusOptions.location
                    }
                }

                if let exposureOptions = settings.exposureOptions {
                    if device.isFocusPointOfInterestSupported && device.isExposureModeSupported(exposureOptions.exposureMode) {
                        device.exposureMode = exposureOptions.exposureMode
                        device.exposurePointOfInterest = exposureOptions.location
                    }
                }

                if let monitorSubjectAreaChange = settings.monitorSubjectAreaChange {
                    device.isSubjectAreaChangeMonitoringEnabled = monitorSubjectAreaChange
                }

                single(.success(settings))
            } catch let error {
                single(.error(error))
            }

            return Disposables.create()
        }.subscribeOn(Schedulers.session).observeOn(Schedulers.main)
    }
}

private struct RxCameraUtils {

    static func videoDeviceInput(from devices: Observable<[AVCaptureDevice]>, with settings: RxCamera.CameraSettings) -> Single<AVCaptureDeviceInput> {
        return devices.take(1)
            .asSingle()
            .observeOn(Schedulers.session)
            .map { devices in
                let foundDevice =
                    devices.filter({ $0.position == settings.devicePosition && $0.deviceType == settings.deviceType }).first ??
                        devices.filter({ $0.position == settings.devicePosition }).first

                guard let videoDevice = foundDevice else { throw RxCamera.Error.noCaptureDevicesAvailable(devices) }
                let videoDeviceInput = try AVCaptureDeviceInput(device: videoDevice)
                return videoDeviceInput
            }
            .observeOn(Schedulers.main)
    }

    static func audioDeviceInput() -> Single<AVCaptureDeviceInput> {
        return Single.create { single in
            let disposable = Disposables.create()
            guard let audioDevice = AVCaptureDevice.defaultDevice(withMediaType: AVMediaTypeAudio) else {
                single(.error(RxCamera.Error.noDeviceAvailableForMediaType(AVMediaTypeAudio)))
                return disposable
            }
            do {
                let audioDeviceInput = try AVCaptureDeviceInput(device: audioDevice)
                single(.success(audioDeviceInput))
            } catch let error {
                single(.error(error))
            }
            return disposable
        }.subscribeOn(Schedulers.session).observeOn(Schedulers.main)
    }

    static func photoOutput() -> Single<AVCapturePhotoOutput> {
        return Single.create { single in
            let photoOutput = AVCapturePhotoOutput()
            photoOutput.isHighResolutionCaptureEnabled = true
            photoOutput.isLivePhotoCaptureEnabled = false
            single(.success(photoOutput))
            return Disposables.create()
        }.subscribeOn(Schedulers.session).observeOn(Schedulers.main)
    }

    static func createManagedOutput <Output: AVCaptureOutput> (for session: AVCaptureSession, createOutput: @escaping () -> Output) -> Observable<Output> {
        return Observable.create { observer in
            session.beginConfiguration(); defer { session.commitConfiguration() }

            let output = createOutput()
            let didAdd: Bool
            if session.canAddOutput(output) {
                session.addOutput(output)
                didAdd = true
                observer.onNext(output)
            } else {
                didAdd = false
                observer.onError(RxCamera.Error.unableToAddCaptureOutput(output))
            }

            return Disposables.create {
                guard didAdd else { return }
                session.beginConfiguration(); defer { session.commitConfiguration() }
                session.removeOutput(output)
            }
        }.subscribeOn(Schedulers.session).observeOn(Schedulers.main)
    }

    private init() { }
}<|MERGE_RESOLUTION|>--- conflicted
+++ resolved
@@ -42,9 +42,9 @@
         let isActive = self.isActive.asObservable()
 
         let deviceDiscoverySession = AVCaptureDeviceDiscoverySession(
-            __deviceTypes: [.builtInWideAngleCamera, .builtInDualCamera10_2],
+            deviceTypes: [.builtInWideAngleCamera, .builtInDualCamera10_2],
             mediaType: AVMediaTypeVideo,
-            position: .unspecified)
+            position: .unspecified)!
 
         let availableDevices = deviceDiscoverySession
             .rx.observe([AVCaptureDevice].self, "devices", options: [.initial, .new])
@@ -332,16 +332,10 @@
                 let photoSettings = AVCapturePhotoSettings()
                 photoSettings.flashMode = .off
                 photoSettings.isHighResolutionPhotoEnabled = true
-<<<<<<< HEAD
-                let availableFormatTypes = photoSettings.__availablePreviewPhotoPixelFormatTypes
-                if !availableFormatTypes.isEmpty {
-                    photoSettings.previewPhotoFormat = [kCVPixelBufferPixelFormatTypeKey as String : availableFormatTypes.first!]
-=======
-                if let formatType = photoSettings.availablePreviewPhotoPixelFormatTypes.first {
+                if let formatType = photoSettings.__availablePreviewPhotoPixelFormatTypes.first {
                     photoSettings.previewPhotoFormat = [
                         kCVPixelBufferPixelFormatTypeKey as String : formatType
                     ]
->>>>>>> ecd49adf
                 }
 
                 return photoOutput.rx.takePicture(with: photoSettings)
